package org.hanuna.gitalk.refs;

<<<<<<< HEAD
<<<<<<< HEAD
import org.hanuna.gitalk.commitmodel.Commit;
=======
>>>>>>> 39024864242c12535f1ade0c97ee53f034b98a38
=======
import org.hanuna.gitalk.commitmodel.Commit;
>>>>>>> 6c83a979
import org.hanuna.gitalk.commitmodel.Hash;
import org.hanuna.gitalk.common.ReadOnlyList;
import org.jetbrains.annotations.NotNull;
import org.jetbrains.annotations.Nullable;

import java.util.ArrayList;
import java.util.HashSet;
import java.util.List;
import java.util.Set;

/**
 * @author erokhins
 */
public class RefsModel {
<<<<<<< HEAD
<<<<<<< HEAD
=======
>>>>>>> 6c83a979
    public static RefsModel existedCommitRefs(List<Ref> allRefs, List<Commit> commits) {
        Set<Hash> refCommits = new HashSet<Hash>();
        for (Ref ref : allRefs) {
            refCommits.add(ref.getCommitHash());
        }
        Set<Hash> existedCommitsRefs = new HashSet<Hash>();
        for (Commit commit : commits) {
            if (refCommits.contains(commit.hash())) {
                existedCommitsRefs.add(commit.hash());
            }
        }

        List<Ref> existedRef = new ArrayList<Ref>();
        for (Ref ref : allRefs) {
            if (existedCommitsRefs.contains(ref.getCommitHash())) {
                existedRef.add(ref);
            }
        }
        return new RefsModel(existedRef);
    }

<<<<<<< HEAD
=======
>>>>>>> 39024864242c12535f1ade0c97ee53f034b98a38
=======
>>>>>>> 6c83a979
    private final List<Ref> allRefs;
    private final Set<Hash> trackedHash = new HashSet<Hash>();
    private final List<Ref> localBranches = new ArrayList<Ref>();
    private final List<Ref> remoteBranches = new ArrayList<Ref>();

    public RefsModel(List<Ref> allRefs) {
        this.allRefs = allRefs;
        for (Ref ref : allRefs) {
            trackedHash.add(ref.getCommitHash());
            if (ref.getType() == Ref.Type.LOCAL_BRANCH) {
                localBranches.add(ref);
            }
            if (ref.getType() == Ref.Type.REMOTE_BRANCH) {
                remoteBranches.add(ref);
            }
        }
    }

    @Nullable
<<<<<<< HEAD
<<<<<<< HEAD
    public Ref refToCommit(@NotNull Hash hash) {
=======
    public Ref refInToCommit(@NotNull Hash hash) {
>>>>>>> 39024864242c12535f1ade0c97ee53f034b98a38
=======
    public ReadOnlyList<Ref> refsToCommit(@NotNull Hash hash) {
        List<Ref> refs = new ArrayList<Ref>();
>>>>>>> 6c83a979
        if (trackedHash.contains(hash)) {
            for (Ref ref : allRefs) {
                if (ref.getCommitHash().equals(hash)) {
                    refs.add(ref);
                }
            }
        }
        return ReadOnlyList.newReadOnlyList(refs);
    }

    public ReadOnlyList<Ref> localBranches() {
        return ReadOnlyList.newReadOnlyList(localBranches);
    }

    public ReadOnlyList<Ref> remoteBranches() {
        return ReadOnlyList.newReadOnlyList(remoteBranches);
    }

}<|MERGE_RESOLUTION|>--- conflicted
+++ resolved
@@ -1,13 +1,6 @@
 package org.hanuna.gitalk.refs;
 
-<<<<<<< HEAD
-<<<<<<< HEAD
 import org.hanuna.gitalk.commitmodel.Commit;
-=======
->>>>>>> 39024864242c12535f1ade0c97ee53f034b98a38
-=======
-import org.hanuna.gitalk.commitmodel.Commit;
->>>>>>> 6c83a979
 import org.hanuna.gitalk.commitmodel.Hash;
 import org.hanuna.gitalk.common.ReadOnlyList;
 import org.jetbrains.annotations.NotNull;
@@ -22,10 +15,6 @@
  * @author erokhins
  */
 public class RefsModel {
-<<<<<<< HEAD
-<<<<<<< HEAD
-=======
->>>>>>> 6c83a979
     public static RefsModel existedCommitRefs(List<Ref> allRefs, List<Commit> commits) {
         Set<Hash> refCommits = new HashSet<Hash>();
         for (Ref ref : allRefs) {
@@ -47,11 +36,6 @@
         return new RefsModel(existedRef);
     }
 
-<<<<<<< HEAD
-=======
->>>>>>> 39024864242c12535f1ade0c97ee53f034b98a38
-=======
->>>>>>> 6c83a979
     private final List<Ref> allRefs;
     private final Set<Hash> trackedHash = new HashSet<Hash>();
     private final List<Ref> localBranches = new ArrayList<Ref>();
@@ -71,16 +55,8 @@
     }
 
     @Nullable
-<<<<<<< HEAD
-<<<<<<< HEAD
-    public Ref refToCommit(@NotNull Hash hash) {
-=======
-    public Ref refInToCommit(@NotNull Hash hash) {
->>>>>>> 39024864242c12535f1ade0c97ee53f034b98a38
-=======
     public ReadOnlyList<Ref> refsToCommit(@NotNull Hash hash) {
         List<Ref> refs = new ArrayList<Ref>();
->>>>>>> 6c83a979
         if (trackedHash.contains(hash)) {
             for (Ref ref : allRefs) {
                 if (ref.getCommitHash().equals(hash)) {
